{
  "name": "machine-as-action",
<<<<<<< HEAD
  "version": "7.0.11",
=======
  "version": "7.1.0-0",
>>>>>>> be2500cb
  "description": "Run a machine from an HTTP or WebSocket request.",
  "scripts": {
    "test": "node ./node_modules/mocha/bin/mocha -t 8000"
  },
  "keywords": [
    "machine",
    "action",
    "controller",
    "sails.js",
    "sails",
    "blueprint",
    "request",
    "websocket",
    "http"
  ],
  "author": "Mike McNeil",
  "license": "MIT",
  "dependencies": {
    "flaverr": "^1.0.0",
    "@sailshq/lodash": "^3.10.2",
    "machine": "^13.0.0-0",
    "rttc": "^9.7.0",
    "streamifier": "0.1.1"
  },
  "devDependencies": {
    "mocha": "2.5.3",
    "sails": "^0.12.3"
  },
  "repository": {
    "type": "git",
    "url": "git@github.com:treelinehq/machine-as-action.git"
  }
}<|MERGE_RESOLUTION|>--- conflicted
+++ resolved
@@ -1,10 +1,6 @@
 {
   "name": "machine-as-action",
-<<<<<<< HEAD
-  "version": "7.0.11",
-=======
   "version": "7.1.0-0",
->>>>>>> be2500cb
   "description": "Run a machine from an HTTP or WebSocket request.",
   "scripts": {
     "test": "node ./node_modules/mocha/bin/mocha -t 8000"
